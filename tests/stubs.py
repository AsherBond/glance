--- conflicted
+++ resolved
@@ -171,14 +171,10 @@
                 self.req.body = body
 
         def getresponse(self):
-<<<<<<< HEAD
             sql_connection = os.environ.get('GLANCE_SQL_CONNECTION',
                                             "sqlite://")
-            options = {'sql_connection': sql_connection, 'verbose': VERBOSE}
-=======
-            options = {'sql_connection': 'sqlite://', 'verbose': VERBOSE,
+            options = {'sql_connection': sql_connection, 'verbose': VERBOSE,
                        'debug': DEBUG}
->>>>>>> ea52216d
             res = self.req.get_response(rserver.API(options))
 
             # httplib.Response has a read() method...fake it out
